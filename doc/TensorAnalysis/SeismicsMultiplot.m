--- conflicted
+++ resolved
@@ -1,275 +1,270 @@
-%% Seismic velocities and anisotropy
-% Calculalating and plotting elastic velocities from elastic stiffness
-% Cijkl tensor and density (by David Mainprice).
-%
-%% Open in Editor
-%
-%% Contents
-%
-%
-%% Crystal Symmetry and definition of the elastic stiffness tensor
-% 
-% crystal symmetry - Orthorhombic mmm
-% Olivine structure 
-% (4.7646 10.2296 5.9942 90.00 90.00 90.00) - Orthorhombic
-
-cs_tensor = crystalSymmetry('mmm',[4.7646,10.2296,5.9942],...
-  'x||a','z||c','mineral','Olivine');
-
-%%
-% *Import 4th rank tensor as 6 by 6 matrix*
-%
-% Olivine elastic stiffness (Cij) tensor in GPa
-% Abramson E.H., Brown J.M., Slutsky L.J., and Zaug J.(1997)
-% The elastic constants of San Carlos olivine to 17 GPa.
-% Journal of Geophysical Research 102: 12253-12263.
-%
-% Enter tensor as 6 by 6 matrix,M line by line.
-M = [[320.5  68.15  71.6     0     0     0];...
-    [ 68.15  196.5  76.8     0     0     0];...
-    [  71.6   76.8 233.5     0     0     0];...
-    [   0      0      0     64     0     0];...
-    [   0      0      0      0    77     0];...
-    [   0      0      0      0     0  78.7]];
-
-% Define density (g/cm3)
-rho=3.355;
-
-% Define tenor object in MTEX
-% Cij -> Cijkl - elastic stiffness tensor
-C = tensor(M,cs_tensor,'name','elastic stiffness','unit','GPa','density',rho)
-
-%%
-% Compute seismic velocities as functions on the sphere
-
-[vp,vs1,vs2,pp,ps1,ps2] = velocity(C,[]);
-
-%% Plotting section
-% Here we set preference for a nice plot.
-
-% plotting convention - plot X-axis to north
-plotx2north;
-
-% close all open graphics
-close all
-
-% set colour map to seismic color map : blue2redColorMap
-setMTEXpref('defaultColorMap',blue2redColorMap)
-
-% some options
-blackMarker = {'Marker','s','MarkerSize',10,'antipodal',...
-  'MarkerEdgeColor','white','MarkerFaceColor','black','doNotDraw'};
-whiteMarker = {'Marker','o','MarkerSize',10,'antipodal',...
-  'MarkerEdgeColor','black','MarkerFaceColor','white','doNotDraw'};
-
-% some global options for the titles
-%titleOpt = {'FontSize',getMTEXpref('FontSize'),'visible','on'}; %{'FontSize',15};
-titleOpt = {'visible','on','color','k'};
-
-% Setup multiplot
-% define plot size [origin X,Y,Width,Height]
-mtexFig = mtexFigure('position',[0 0 1000 1000]);
-
-% set up spacing between subplots default is 10 pixel
-%mtexFig.innerPlotSpacing = 20;
-
-% Standard Seismic plot with 8 subplots in 3 by 3 matrix
-%
-% Plot matrix layout
-%        1 Vp        2 AVs      3 S1 polarizations
-%        4 Vs1       5 Vs2      6 dVs
-%        7 Vp/Vs1    8 Vp/Vs2
-%
-
-%%
-%**************************************************************************
-% Vp : Plot P-wave velocity (km/s)
-%**************************************************************************
-
-% Plot P-wave velocity (km/s)
-plot(vp,'contourf','parent',mtexFig.gca)
-
-mtexTitle('Vp (km/s)',titleOpt{:})
-
-% extrema
-[maxVp, maxVpPos] = max(vp);
-[minVp, minVpPos] = min(vp);
-
-% percentage anisotropy
-AVp = 200*(maxVp-minVp) / (maxVp+minVp);
-
-% N.B. x and y reversed in subplot
-xlabel(['Vp Anisotropy = ',num2str(AVp,'%6.1f')],titleOpt{:})
-
-% mark maximum with black square and minimum with white circle
-hold on
-plot(maxVpPos,blackMarker{:},'parent',mtexFig.gca)
-plot(minVpPos,whiteMarker{:},'parent',mtexFig.gca)
-hold off
-
-%% AVS : Plot S-wave anisotropy percentage for each proppagation direction
-% defined as AVs = 200*(Vs1-Vs2)/(Vs1+Vs2)
-
-% create a new axis
-mtexFig.nextAxis
-
-% Plot S-wave anisotropy (percent)
-AVs = 200*(vs1-vs2)./(vs1+vs2);
-plot(AVs,'contourf','parent',mtexFig.gca);
-mtexTitle('S-wave anisotropy (%)',titleOpt{:})
-
-% Max percentage anisotropy
-[maxAVs,maxAVsPos] = max(AVs);
-[minAVs,minAVsPos] = min(AVs);
-
-AVsS = ['Max Vs Anisotropy = ',num2str(maxAVs,'%6.1f')];
-xlabel(AVsS,titleOpt{:})
-
-% mark crystal axes
-hold on
-text([xvector,yvector,zvector],{'[100] ','[010] ','[001]'},...
-  'backgroundcolor','w','parent',mtexFig.gca,'doNotDraw');
-
-% mark maximum with black square and minimum with white circle
-hold on
-plot(maxAVsPos,blackMarker{:},'parent',mtexFig.gca)
-plot(minAVsPos,whiteMarker{:},'parent',mtexFig.gca)
-hold off
-
-%% S1 Polarization: Plot fastest S-wave (Vs1) polarization directions
-
-% create a new axis
-mtexFig.nextAxis
-
-plot(AVs,'contourf','parent',mtexFig.gca);
-mtexTitle('Vs1 polarization',titleOpt{:})
-
-hold on
-plot(ps1,'linewidth',2,'color','black','parent',mtexFig.gca,'doNotDraw')
-hold off
-
-%% Vs1 : Plot Vs1 velocities (km/s)
-
-% create a new axis
-mtexFig.nextAxis
-
-plot(vs1,'contourf','parent',mtexFig.gca,'doNotDraw');
-mtexTitle('Vs1 (km/s)',titleOpt{:})
-
-% Percentage anisotropy
-[maxS1,maxS1pos] = max(vs1);
-[minS1,minS1pos] = min(vs1);
-AVs1=200*(maxS1-minS1)./(maxS1+minS1);
-
-xlabel(['Vs1 Anisotropy = ',num2str(AVs1,'%6.1f')],titleOpt{:}) 
-
-hold on
-plot(ps1,'linewidth',2,'color','black','parent',mtexFig.gca)
-
-% mark maximum with black square and minimum with white circle
-hold on
-plot(maxS1pos,blackMarker{:},'parent',mtexFig.gca)
-plot(minS1pos,whiteMarker{:},'parent',mtexFig.gca)
-hold off
-
-%% Vs2 : Plot Vs2 velocities (km/s)
-
-% create a new axis
-mtexFig.nextAxis
-
-plot(vs2,'contourf','parent',mtexFig.gca,'doNotDraw');
-mtexTitle('Vs2 (km/s)',titleOpt{:})
-
-% Percentage anisotropy
-[maxS2,maxS2pos] = max(vs2);
-[minS2,minS2pos] = min(vs2);
-AVs2=200*(maxS2-minS2)./(maxS2+minS2);
-xlabel(['Vs2 Anisotropy = ',num2str(AVs2,'%6.1f')],titleOpt{:})
-
-hold on
-plot(ps2,'linewidth',2,'color','black','parent',mtexFig.gca)
-
-% mark maximum with black square and minimum with white circle
-hold on
-plot(maxS2pos,blackMarker{:},'parent',mtexFig.gca)
-plot(minS2pos,whiteMarker{:},'parent',mtexFig.gca)
-hold off
-
-%% dVs : Plot Velocity difference Vs1-Vs2 (km/s) plus Vs1 polarizations
-
-% create a new axis
-mtexFig.nextAxis
-
-dVs = vs1-vs2;
-plot(dVs,'contourf','parent',mtexFig.gca);
-mtexTitle('dVs=Vs1-Vs2 (km/s)',titleOpt{:})
-
-% Max percentage anisotropy
-[maxdVs,maxdVsPos] = max(dVs);
-[mindVs,mindVsPos] = min(dVs);
-
-xlabel(['Max dVs (km/s) = ',num2str(maxdVs,'%6.2f')],titleOpt{:})
-
-% mark maximum with black square and minimum with white circle
-hold on
-plot(maxdVsPos,blackMarker{:},'parent',mtexFig.gca)
-plot(mindVsPos,whiteMarker{:},'parent',mtexFig.gca)
-hold off
-
-%% Vp/Vs1 : Plot Vp/Vs1 ratio (no units)
-
-% create a new axis
-mtexFig.nextAxis
-
-vpvs1 = vp./vs1;
-plot(vpvs1,'contourf','parent',mtexFig.gca);
-mtexTitle('Vp/Vs1',titleOpt{:})
-
-% Percentage anisotropy
-[maxVpVs1,maxVpVs1Pos] = max(vpvs1);
-[minVpVs1,minVpVs1Pos] = min(vpvs1);
-AVpVs1=200*(maxVpVs1-minVpVs1)/(maxVpVs1+minVpVs1);
-
-xlabel(['Vp/Vs1 Anisotropy = ',num2str(AVpVs1,'%6.1f')],titleOpt{:})
-
-% mark maximum with black square and minimum with white circle
-hold on
-plot(maxVpVs1Pos,blackMarker{:},'parent',mtexFig.gca)
-plot(minVpVs1Pos,whiteMarker{:},'parent',mtexFig.gca)
-hold off
-
-%% Vp/Vs2 : Plot Vp/Vs2 ratio (no units)
-
-% create a new axis
-mtexFig.nextAxis
-
-vpvs2 = vp./vs2;
-plot(vpvs2,'contourf','parent',mtexFig.gca);
-mtexTitle('Vp/Vs2',titleOpt{:})
-
-% Percentage anisotropy
-[maxVpVs2,maxVpVs2Pos] = max(vpvs2);
-[minVpVs2,minVpVs2Pos] = min(vpvs2);
-AVpVs2=200*(maxVpVs2-minVpVs2)/(maxVpVs2+minVpVs2);
-
-xlabel(['Vp/Vs2 Anisotropy = ',num2str(AVpVs2,'%6.1f')],titleOpt{:})
-
-% mark maximum with black square and minimum with white circle
-hold on
-plot(maxVpVs2Pos,blackMarker{:},'parent',mtexFig.gca)
-plot(minVpVs2Pos,whiteMarker{:},'parent',mtexFig.gca)
-hold off
-
-%%
-
-% add colorbars to all plots
-mtexColorbar
-<<<<<<< HEAD
-drawNow(gcm,'figSize','large')
-
-% reset old colormap
-setMTEXpref('defaultColorMap',WhiteJetColorMap)
-=======
-drawNow(gcm,'figSize','large')
-
->>>>>>> 875c065e
+%% Seismic velocities and anisotropy
+% Calculalating and plotting elastic velocities from elastic stiffness
+% Cijkl tensor and density (by David Mainprice).
+%
+%% Open in Editor
+%
+%% Contents
+%
+%
+%% Crystal Symmetry and definition of the elastic stiffness tensor
+% 
+% crystal symmetry - Orthorhombic mmm
+% Olivine structure 
+% (4.7646 10.2296 5.9942 90.00 90.00 90.00) - Orthorhombic
+
+cs_tensor = crystalSymmetry('mmm',[4.7646,10.2296,5.9942],...
+  'x||a','z||c','mineral','Olivine');
+
+%%
+% *Import 4th rank tensor as 6 by 6 matrix*
+%
+% Olivine elastic stiffness (Cij) tensor in GPa
+% Abramson E.H., Brown J.M., Slutsky L.J., and Zaug J.(1997)
+% The elastic constants of San Carlos olivine to 17 GPa.
+% Journal of Geophysical Research 102: 12253-12263.
+%
+% Enter tensor as 6 by 6 matrix,M line by line.
+M = [[320.5  68.15  71.6     0     0     0];...
+    [ 68.15  196.5  76.8     0     0     0];...
+    [  71.6   76.8 233.5     0     0     0];...
+    [   0      0      0     64     0     0];...
+    [   0      0      0      0    77     0];...
+    [   0      0      0      0     0  78.7]];
+
+% Define density (g/cm3)
+rho=3.355;
+
+% Define tenor object in MTEX
+% Cij -> Cijkl - elastic stiffness tensor
+C = tensor(M,cs_tensor,'name','elastic stiffness','unit','GPa','density',rho)
+
+%%
+% Compute seismic velocities as functions on the sphere
+
+[vp,vs1,vs2,pp,ps1,ps2] = velocity(C,[]);
+
+%% Plotting section
+% Here we set preference for a nice plot.
+
+% plotting convention - plot X-axis to north
+plotx2north;
+
+% close all open graphics
+close all
+
+% set colour map to seismic color map : blue2redColorMap
+setMTEXpref('defaultColorMap',blue2redColorMap)
+
+% some options
+blackMarker = {'Marker','s','MarkerSize',10,'antipodal',...
+  'MarkerEdgeColor','white','MarkerFaceColor','black','doNotDraw'};
+whiteMarker = {'Marker','o','MarkerSize',10,'antipodal',...
+  'MarkerEdgeColor','black','MarkerFaceColor','white','doNotDraw'};
+
+% some global options for the titles
+%titleOpt = {'FontSize',getMTEXpref('FontSize'),'visible','on'}; %{'FontSize',15};
+titleOpt = {'visible','on','color','k'};
+
+% Setup multiplot
+% define plot size [origin X,Y,Width,Height]
+mtexFig = mtexFigure('position',[0 0 1000 1000]);
+
+% set up spacing between subplots default is 10 pixel
+%mtexFig.innerPlotSpacing = 20;
+
+% Standard Seismic plot with 8 subplots in 3 by 3 matrix
+%
+% Plot matrix layout
+%        1 Vp        2 AVs      3 S1 polarizations
+%        4 Vs1       5 Vs2      6 dVs
+%        7 Vp/Vs1    8 Vp/Vs2
+%
+
+%%
+%**************************************************************************
+% Vp : Plot P-wave velocity (km/s)
+%**************************************************************************
+
+% Plot P-wave velocity (km/s)
+plot(vp,'contourf','parent',mtexFig.gca)
+
+mtexTitle('Vp (km/s)',titleOpt{:})
+
+% extrema
+[maxVp, maxVpPos] = max(vp);
+[minVp, minVpPos] = min(vp);
+
+% percentage anisotropy
+AVp = 200*(maxVp-minVp) / (maxVp+minVp);
+
+% N.B. x and y reversed in subplot
+xlabel(['Vp Anisotropy = ',num2str(AVp,'%6.1f')],titleOpt{:})
+
+% mark maximum with black square and minimum with white circle
+hold on
+plot(maxVpPos,blackMarker{:},'parent',mtexFig.gca)
+plot(minVpPos,whiteMarker{:},'parent',mtexFig.gca)
+hold off
+
+%% AVS : Plot S-wave anisotropy percentage for each proppagation direction
+% defined as AVs = 200*(Vs1-Vs2)/(Vs1+Vs2)
+
+% create a new axis
+mtexFig.nextAxis
+
+% Plot S-wave anisotropy (percent)
+AVs = 200*(vs1-vs2)./(vs1+vs2);
+plot(AVs,'contourf','parent',mtexFig.gca);
+mtexTitle('S-wave anisotropy (%)',titleOpt{:})
+
+% Max percentage anisotropy
+[maxAVs,maxAVsPos] = max(AVs);
+[minAVs,minAVsPos] = min(AVs);
+
+AVsS = ['Max Vs Anisotropy = ',num2str(maxAVs,'%6.1f')];
+xlabel(AVsS,titleOpt{:})
+
+% mark crystal axes
+hold on
+text([xvector,yvector,zvector],{'[100] ','[010] ','[001]'},...
+  'backgroundcolor','w','parent',mtexFig.gca,'doNotDraw');
+
+% mark maximum with black square and minimum with white circle
+hold on
+plot(maxAVsPos,blackMarker{:},'parent',mtexFig.gca)
+plot(minAVsPos,whiteMarker{:},'parent',mtexFig.gca)
+hold off
+
+%% S1 Polarization: Plot fastest S-wave (Vs1) polarization directions
+
+% create a new axis
+mtexFig.nextAxis
+
+plot(AVs,'contourf','parent',mtexFig.gca);
+mtexTitle('Vs1 polarization',titleOpt{:})
+
+hold on
+plot(ps1,'linewidth',2,'color','black','parent',mtexFig.gca,'doNotDraw')
+hold off
+
+%% Vs1 : Plot Vs1 velocities (km/s)
+
+% create a new axis
+mtexFig.nextAxis
+
+plot(vs1,'contourf','parent',mtexFig.gca,'doNotDraw');
+mtexTitle('Vs1 (km/s)',titleOpt{:})
+
+% Percentage anisotropy
+[maxS1,maxS1pos] = max(vs1);
+[minS1,minS1pos] = min(vs1);
+AVs1=200*(maxS1-minS1)./(maxS1+minS1);
+
+xlabel(['Vs1 Anisotropy = ',num2str(AVs1,'%6.1f')],titleOpt{:}) 
+
+hold on
+plot(ps1,'linewidth',2,'color','black','parent',mtexFig.gca)
+
+% mark maximum with black square and minimum with white circle
+hold on
+plot(maxS1pos,blackMarker{:},'parent',mtexFig.gca)
+plot(minS1pos,whiteMarker{:},'parent',mtexFig.gca)
+hold off
+
+%% Vs2 : Plot Vs2 velocities (km/s)
+
+% create a new axis
+mtexFig.nextAxis
+
+plot(vs2,'contourf','parent',mtexFig.gca,'doNotDraw');
+mtexTitle('Vs2 (km/s)',titleOpt{:})
+
+% Percentage anisotropy
+[maxS2,maxS2pos] = max(vs2);
+[minS2,minS2pos] = min(vs2);
+AVs2=200*(maxS2-minS2)./(maxS2+minS2);
+xlabel(['Vs2 Anisotropy = ',num2str(AVs2,'%6.1f')],titleOpt{:})
+
+hold on
+plot(ps2,'linewidth',2,'color','black','parent',mtexFig.gca)
+
+% mark maximum with black square and minimum with white circle
+hold on
+plot(maxS2pos,blackMarker{:},'parent',mtexFig.gca)
+plot(minS2pos,whiteMarker{:},'parent',mtexFig.gca)
+hold off
+
+%% dVs : Plot Velocity difference Vs1-Vs2 (km/s) plus Vs1 polarizations
+
+% create a new axis
+mtexFig.nextAxis
+
+dVs = vs1-vs2;
+plot(dVs,'contourf','parent',mtexFig.gca);
+mtexTitle('dVs=Vs1-Vs2 (km/s)',titleOpt{:})
+
+% Max percentage anisotropy
+[maxdVs,maxdVsPos] = max(dVs);
+[mindVs,mindVsPos] = min(dVs);
+
+xlabel(['Max dVs (km/s) = ',num2str(maxdVs,'%6.2f')],titleOpt{:})
+
+% mark maximum with black square and minimum with white circle
+hold on
+plot(maxdVsPos,blackMarker{:},'parent',mtexFig.gca)
+plot(mindVsPos,whiteMarker{:},'parent',mtexFig.gca)
+hold off
+
+%% Vp/Vs1 : Plot Vp/Vs1 ratio (no units)
+
+% create a new axis
+mtexFig.nextAxis
+
+vpvs1 = vp./vs1;
+plot(vpvs1,'contourf','parent',mtexFig.gca);
+mtexTitle('Vp/Vs1',titleOpt{:})
+
+% Percentage anisotropy
+[maxVpVs1,maxVpVs1Pos] = max(vpvs1);
+[minVpVs1,minVpVs1Pos] = min(vpvs1);
+AVpVs1=200*(maxVpVs1-minVpVs1)/(maxVpVs1+minVpVs1);
+
+xlabel(['Vp/Vs1 Anisotropy = ',num2str(AVpVs1,'%6.1f')],titleOpt{:})
+
+% mark maximum with black square and minimum with white circle
+hold on
+plot(maxVpVs1Pos,blackMarker{:},'parent',mtexFig.gca)
+plot(minVpVs1Pos,whiteMarker{:},'parent',mtexFig.gca)
+hold off
+
+%% Vp/Vs2 : Plot Vp/Vs2 ratio (no units)
+
+% create a new axis
+mtexFig.nextAxis
+
+vpvs2 = vp./vs2;
+plot(vpvs2,'contourf','parent',mtexFig.gca);
+mtexTitle('Vp/Vs2',titleOpt{:})
+
+% Percentage anisotropy
+[maxVpVs2,maxVpVs2Pos] = max(vpvs2);
+[minVpVs2,minVpVs2Pos] = min(vpvs2);
+AVpVs2=200*(maxVpVs2-minVpVs2)/(maxVpVs2+minVpVs2);
+
+xlabel(['Vp/Vs2 Anisotropy = ',num2str(AVpVs2,'%6.1f')],titleOpt{:})
+
+% mark maximum with black square and minimum with white circle
+hold on
+plot(maxVpVs2Pos,blackMarker{:},'parent',mtexFig.gca)
+plot(minVpVs2Pos,whiteMarker{:},'parent',mtexFig.gca)
+hold off
+
+%%
+
+% add colorbars to all plots
+mtexColorbar
+drawNow(gcm,'figSize','large')
+
+% reset old colormap
+setMTEXpref('defaultColorMap',WhiteJetColorMap)