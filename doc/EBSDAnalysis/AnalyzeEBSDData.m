--- conflicted
+++ resolved
@@ -30,21 +30,8 @@
 plotPDF(ebsd('Forsterite').orientations,h,'antipodal')
 
 %%
-<<<<<<< HEAD
-
-f = fibre.fit(ebsd('Forsterite').orientations)
-
-hold on
-plotPDF(f,'color','red','linewidth',2)
-hold off
-
-%%
-% From the {100} pole figure we might suspect a fibre texture present in our
-% data. Lets check this. First we determine the vector orhtogonal to fibre
-=======
 % From the {100} pole figure, we might suspect a fibre texture present in our
 % data. Let's check this. First, we determine the vector orthogonal to fibre
->>>>>>> 0a8b53ee
 % in the {100} pole figure
 
 % the orientations of the Forsterite phase
@@ -86,15 +73,9 @@
 100 * volume(ebsd('Forsterite').orientations,f,10*degree)
 
 %%
-<<<<<<< HEAD
-% Suprisingly this value is significantly lower then the value we obtained
-% we looking only at the (100) pole figure. In order to understand this
-% lets plot the ODF along this fibre
-=======
 % Surprisingly this value is significantly lower than the value we obtained
 % we looking only at the 100 pole figure. Finally, let's plot the ODF along
 % this fibre
->>>>>>> 0a8b53ee
 
 odf = calcODF(ebsd('Forsterite').orientations)
 
